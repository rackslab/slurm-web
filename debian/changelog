--- conflicted
+++ resolved
@@ -1,10 +1,3 @@
-<<<<<<< HEAD
-slurm-web (1.1.0~bpo60+1) calibre7; urgency=low
-
-  * Backport to Calibre 7.
-
- -- Mehdi Dogguy <mehdi.dogguy@edf.fr>  Fri, 03 Jul 2015 14:37:04 +0200
-=======
 slurm-web (1.1.1) unstable; urgency=low
 
   * Handle DST (Daylight Saving Time)
@@ -12,7 +5,12 @@
     the time offset.
 
  -- Mehdi Dogguy <mehdi.dogguy@edf.fr>  Fri, 03 Jul 2015 18:07:46 +0200
->>>>>>> 1b00e698
+
+slurm-web (1.1.0~bpo60+1) calibre7; urgency=low
+
+  * Backport to Calibre 7.
+
+ -- Mehdi Dogguy <mehdi.dogguy@edf.fr>  Fri, 03 Jul 2015 14:37:04 +0200
 
 slurm-web (1.1.0) unstable; urgency=low
 
